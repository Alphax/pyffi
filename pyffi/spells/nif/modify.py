--- conflicted
+++ resolved
@@ -187,11 +187,12 @@
         else:
             # recurse further
             return True
-<<<<<<< HEAD
-class SpellAnimationTimeNif(NifSpell):
-    """Scales the animation time in nif files."""
-
-    SPELLNAME = "modify_scaleanimationtimenif"
+
+class SpellScaleAnimationTime(NifSpell):
+    """Scales the animation time."""
+    # XXX only scales NiTransformData (no controllers, or other data)
+
+    SPELLNAME = "modify_scaleanimationtime"
     READONLY = False
     
     @classmethod
@@ -199,8 +200,7 @@
         if not toaster.options["arg"]:
             toaster.logger.warn(
                 "must specify scaling number as argument "
-                "(e.g. -a 0.6) "
-                "to apply spell")
+                "(e.g. -a 0.6) to apply spell")
             return False
         else:
             toaster.animation_scale = float(toaster.options["arg"])
@@ -210,101 +210,22 @@
         return self.inspectblocktype(NifFormat.NiTransformData)
 
     def branchinspect(self, branch):
-        # only inspect the NiAVObject branch
-        return isinstance(branch, (NifFormat.NiAVObject,
-                                   NifFormat.NiTransformController,
-                                   NifFormat.NiTransformInterpolator,
-                                   NifFormat.NiTransformData))
-
-    def branchentry(self, branch):
-        if isinstance(branch, NifFormat.NiTransformData):
-            if branch.rotation_type == 4:
-                for key in branch.xyz_rotations[0].keys:
-                    key.time = (key.time * self.toaster.animation_scale)
-                for key in branch.xyz_rotations[1].keys:
-                    key.time = (key.time * self.toaster.animation_scale)
-                for key in branch.xyz_rotations[2].keys:
-                    key.time = (key.time * self.toaster.animation_scale)
-            else:
-                for key in branch.quaternion_keys:
-                    key.time = (key.time * self.toaster.animation_scale)
-            for key in branch.translations.keys:
-                key.time = (key.time * self.toaster.animation_scale)
-            for key in branch.scales.keys:
-                key.time = (key.time * self.toaster.animation_scale)
-            # no children of NiTransformData so no need to recurse further.
-            return False
-        else:
-            # recurse further
-            return True
-
-class SpellAnimationTimeKf(NifSpell):
-    """Scales the animation time in kf files."""
-
-    SPELLNAME = "modify_scaleanimationtimekf"
-=======
-
-class SpellScaleAnimationTime(NifSpell):
-    """Scales the animation time."""
-    # XXX only scales NiTransformData (no controllers, or other data)
-
-    SPELLNAME = "modify_scaleanimationtime"
->>>>>>> 0ec2ef6d
-    READONLY = False
-    
-    @classmethod
-    def toastentry(cls, toaster):
-        if not toaster.options["arg"]:
-            toaster.logger.warn(
-                "must specify scaling number as argument "
-<<<<<<< HEAD
-                "(e.g. -a 0.6) "
-                "to apply spell")
-=======
-                "(e.g. -a 0.6) to apply spell")
->>>>>>> 0ec2ef6d
-            return False
-        else:
-            toaster.animation_scale = float(toaster.options["arg"])
-            return True
-
-    def datainspect(self):
-        return self.inspectblocktype(NifFormat.NiTransformData)
-
-    def branchinspect(self, branch):
-<<<<<<< HEAD
-        # only inspect the NiAVObject branch
-        return isinstance(branch, (NifFormat.NiAVObject,
-                                   NifFormat.NiControllerSequence,
-=======
         # inspect the NiAVObject branch, and NiControllerSequence
         # branch (for kf files)
         return isinstance(branch, (NifFormat.NiAVObject,
                                    NifFormat.NiControllerSequence,
                                    NifFormat.NiTransformController,
->>>>>>> 0ec2ef6d
                                    NifFormat.NiTransformInterpolator,
                                    NifFormat.NiTransformData))
 
     def branchentry(self, branch):
         if isinstance(branch, NifFormat.NiTransformData):
             if branch.rotation_type == 4:
-<<<<<<< HEAD
                 for key in branch.xyz_rotations[0].keys:
-                    key.time = (key.time * self.toaster.animation_scale)
+                    key.time *= self.toaster.animation_scale
                 for key in branch.xyz_rotations[1].keys:
-                    key.time = (key.time * self.toaster.animation_scale)
+                    key.time *= self.toaster.animation_scale
                 for key in branch.xyz_rotations[2].keys:
-                    key.time = (key.time * self.toaster.animation_scale)
-            else:
-                for key in branch.quaternion_keys:
-                    key.time = (key.time * self.toaster.animation_scale)
-            for key in branch.translations.keys:
-                key.time = (key.time * self.toaster.animation_scale)
-            for key in branch.scales.keys:
-                key.time = (key.time * self.toaster.animation_scale)
-=======
-                for key in branch.xyz_rotations.keys:
                     key.time *= self.toaster.animation_scale
             else:
                 for key in branch.quaternion_keys:
@@ -313,13 +234,8 @@
                 key.time *= self.toaster.animation_scale
             for key in branch.scales.keys:
                 key.time *= self.toaster.animation_scale
->>>>>>> 0ec2ef6d
             # no children of NiTransformData so no need to recurse further.
             return False
         else:
             # recurse further
-<<<<<<< HEAD
-            return True
-=======
-            return True
->>>>>>> 0ec2ef6d
+            return True